--- conflicted
+++ resolved
@@ -97,7 +97,6 @@
 )
 
 continuation_steps = beluga.init_continuation()
-<<<<<<< HEAD
 #
 # continuation_steps.add_step('bisection') \
 #                 .num_cases(101) \
@@ -122,31 +121,6 @@
 #                 .terminal('xbar2', -0.0)
 #
 
-=======
-
-# continuation_steps.add_step('bisection') \
-#                 .num_cases(41) \
-#                 .terminal('xbar', -0.6)\
-#                 .terminal('ybar', -.25) \
-#                 .terminal('zbar', 0.) \
-#                 .terminal('psi', +15*pi/180) \
-#                 .terminal('xbar2', -.6)\
-#                 .terminal('ybar2', .25) \
-#                 .terminal('zbar2', 0.) \
-#                 .terminal('psi2', -15*pi/180) \
-#
-# continuation_steps.add_step('bisection') \
-#                 .num_cases(41) \
-#                 .terminal('xbar', 0.)\
-#                 .terminal('ybar', 0.) \
-#                 .terminal('xbar2', -0.25)\
-#                 .terminal('ybar2', 0.)
-#
-# continuation_steps.add_step('bisection') \
-#                 .num_cases(41) \
-#                 .terminal('xbar2', -0.0)
-# #
->>>>>>> b9ce6542
 # guess_maker = beluga.guess_generator('file',filename='data-twoveh-s2-a.dill',iteration=-1,step=-1)
 # continuation_steps.add_step('bisection') \
 #                .num_cases(41) \
@@ -157,35 +131,28 @@
 #                 .num_cases(41) \
 #                 .terminal('psi2', -109*pi/180)\ # save as s2-a-psi2-110
 
-<<<<<<< HEAD
+
 # guess_maker = beluga.guess_generator('file',filename='data-twoveh-s2-a.dill',iteration=-1,step=-1)
 # continuation_steps.add_step('bisection') \
 #                 .num_cases(11) \
 #                 .constant('yc2',0.225)\
 #                 .constant('xc2',-0.25)\ # Save as s2-b
 
-guess_maker = beluga.guess_generator('file',filename='data-twoveh-s2-b.dill',iteration=-1,step=-1)
+# guess_maker = beluga.guess_generator('file',filename='data-twoveh-s2-b.dill',iteration=-1,step=-1)
 
-# continuation_steps.add_step('bisection') \
-#                 .num_cases(11) \
-#                 .constant('psi_f',0.0)
+
+# guess_maker = beluga.guess_generator('file',filename='data-twoveh-s2-b.dill',iteration=-1,step=-1)
 
 continuation_steps.add_step('bisection') \
                 .num_cases(21) \
                 .constant('rc2',0.45) # save as s2-b-rc2
-=======
+
 guess_maker = beluga.guess_generator('file',filename='data-twoveh-s2-a.dill',iteration=-1,step=-1)
 continuation_steps.add_step('bisection') \
                 .num_cases(41) \
                 .constant('xc2',-0.25)\
-                .constant('yc2',0.20)
-#
-# # guess_maker = beluga.guess_generator('file',filename='data-twoveh-s2-b.dill',iteration=-1,step=-1)
-#
-continuation_steps.add_step('bisection') \
-                .num_cases(41) \
-                .constant('yc2',0.20)
->>>>>>> b9ce6542
+                .constant('yc2',0.20)  # save as s2-yc02
+
 
 # continuation_steps.add_step('bisection') \
 #                 .num_cases(11) \
