--- conflicted
+++ resolved
@@ -63,15 +63,9 @@
                     )
 
     # Figure out nicer way of representing this. Done?
-<<<<<<< HEAD
     problem.steps.add_step(ContinuationStep()
                     .num_cases(16)
                     .terminal('x', 5)
-=======
-    problem.steps.add_step('bisection') \
-                    .num_cases(51) \
-                    .terminal('x', 5) \
->>>>>>> c47114df
                     .terminal('y',-5)
 
     # (
