"""
problem2 -- Rename to 'problem' after refactoring.

Contains class/functions related to defining the optimal control problems.
"""

import scipy.optimize
import numpy as np
import dill

import json
import logging
import os.path
import re
from functools import partialmethod
from collections import namedtuple, ChainMap
from itertools import zip_longest

from beluga.bvpsol import Scaling
from beluga.ivpsol.integrators import ode45
from beluga.utils import sympify, tic, toc
from beluga.ivpsol import Propagator

Cost = namedtuple('Cost', ['expr', 'unit'])
class OCP(object):
    """Builder class for defining optimal control problem."""

    def __init__(self, name=''):
        """Initializes problem object.

        Parameters
        ----------
        name - str
            Unique name for the problem
        """
        self.name = self._format_name(name)

        self._systems = {'default': {}}  # Dynamic system definitions
        self._properties = {}  # Problem properties
        self._constraints = ConstraintList()

        self._scaling = Scaling()

    # Alias for returning cost function by type
    def get_cost(self, cost_type):
        """Retrieves the cost function for the problem.

        Parameters
        ----------
        cost_type - str
            Type of cost function - path, initial or terminal
        """
        return self._properties.get(cost_type + '_cost', {'expr':'0','unit':'0'})

    def set_cost(self, expr, unit, cost_type):
        """Sets cost function for problem.

        Parameters
        ----------
        expr - str
            Expression for cost function

        unit - str
            Unit of cost function

        cost_type - str
            Type of cost function - path, initial or terminal
        """
        self._properties[cost_type+'_cost'] = {'expr':expr, 'unit':unit}

    def set_property(self, *args, property_name, property_args, **kwargs):
        """
        Adds a property of the optimal control problem

        Parameters
        ----------
        args

        property_name

        property_args

        kwargs

        Returns a reference to self for chaining purposes
        """
        prop = self._properties.get(property_name, [])
        prop.append(_combine_args_kwargs(property_args, args, kwargs))
        self._properties[property_name] = prop
        return self

    def get_property(self, property_name):
        """
        Returns the property specified by the name
        """
        return self._properties.get(property_name, [])

    # TODO: Write documentation for these aliases
    state = partialmethod(set_property, property_name='states', property_args=('name', 'eom', 'unit'))
    control = partialmethod(set_property, property_name='controls', property_args=('name', 'unit'))
    constant = partialmethod(set_property, property_name='constants', property_args=('name', 'value', 'unit'))
    constant_of_motion = partialmethod(set_property, property_name='constants_of_motion',
                                       property_args=('name', 'function', 'unit'))
    quantity = partialmethod(set_property, property_name='quantities', property_args=('name', 'value'))

    states = partialmethod(get_property, property_name='states')
    controls = partialmethod(get_property, property_name='controls')
    constants = partialmethod(get_property, property_name='constants')
    constants_of_motion = partialmethod(get_property, property_name='constants_of_motion')
    quantities = partialmethod(get_property, property_name='quantities')

    # TODO: Maybe write as separate function?
    def independent(self, name, unit):
        self._properties['independent'] = {'name': name, 'unit': unit}

    # Aliases for defining properties of the problem
    path_cost = partialmethod(set_cost, cost_type='path')
    initial_cost = partialmethod(set_cost, cost_type='initial')
    terminal_cost = partialmethod(set_cost, cost_type='terminal')

    Lagrange = path_cost
    Mayer = terminal_cost


    def constraints(self):
        """
        Returns the ConstraintList object containing alias methods

        This function is purely for aesthetic purposes while method chaining
        in the input file
        """
        return self._constraints

    def scale(self, **scale_mappings):
        """Defines scaling for dimensional units in the problem."""
        for unit, scale_expr in scale_mappings.items():
            self._scaling.unit(unit, scale_expr)

    def __str__(self):
        """
        Returns a string representation of the object
        """
        return str({'name': self.name,
                    'properties': self._properties,
                    'constraints': self._constraints,
                    'continuation': str(self.continuation)})

    def _format_name(self, name):
        """Validates that the name is in the right format
            Only alphabets, numbers and underscores allowed
            Should not start with a number or underscore

            Required for the in-memory compilation of code to work
        """

        if re.match(r'[a-zA-Z]\w+', name):
            return name
        else:
            raise ValueError("""Invalid problem name specified.
            Only alphabets, numbers and underscores allowed
            Should start with an alphabet""")

    def as_json(self):
        """Converts the problem definition into a pure dictionary."""
        output = self._properties
        output['problem_name'] = self.name
        output['constraints'] = self._constraints
        return json.dumps(output)


class ConstraintList(dict):
    def __new__(cls, *args, **kwargs):
        obj = super(ConstraintList, cls).__new__(cls, *args, **kwargs)
        obj.adjoined = kwargs.get('adjoined', False)
        return obj

    def set_adjoined(self, bool):
        self.adjoined = bool

    def add_constraint(self, *args, constraint_type='', constraint_args=[], **kwargs):
        """
        Adds constraint of the specified type

        Returns reference to self.constraint_aliases for chaining
        """

        c_list = self.get(constraint_type, [])

        constraint = _combine_args_kwargs(constraint_args, args, kwargs)
        c_list.append(constraint)
        self[constraint_type] = c_list

        return self

    # Aliases for defining constraints of different types
    constraint_args = ('expr', 'unit')
    initial = partialmethod(add_constraint, constraint_type='initial',
                constraint_args=constraint_args)
    terminal = partialmethod(add_constraint, constraint_type='terminal',
                constraint_args=constraint_args)
    equality = partialmethod(add_constraint, constraint_type='equality',
                constraint_args=constraint_args)
    interior_point = partialmethod(add_constraint, constraint_type='interior_point',
                constraint_args=constraint_args)
    independent = partialmethod(add_constraint, constraint_type='independent',
                constraint_args=constraint_args)
    path = partialmethod(add_constraint, constraint_type='path',
                constraint_args=('name', 'expr', 'direction', 'bound', 'unit', 'start_eps')
                )

    # def get(self, constraint_type):
    #     """
    #     Returns list of constraints of a specific type
    #     """
    #     return [c for c in self if c.type == constraint_type]

def _combine_args_kwargs(arg_list, args, kwargs, fillvalue=''):
    """Combines positional and keyword arguments

    Parameters
    ----------
    arg_list - list of str
        List of keys in order of positional arguments

    args - list of str
        List of positional arguments

    kwargs: dict
        Dictionary of keyword arguments

    Returns
    -------
    A dictionary merging kwargs and args with keys from
    from args_list

    Example
    -------
    >>> _combine_args_kwargs(['foo','bar'],[1,2],{'baz':3})
    {'foo':1, 'bar':2, 'baz': 3}
    """
    pos_args = {key: val for (key, val) in
                zip_longest(arg_list, args, fillvalue=fillvalue)}
    arg_dict = dict(ChainMap(kwargs, pos_args))
    return (arg_dict)


class SymVar(object):
    """
    Represents an object that can be used in SymPy and is created from a dict
    """

    def __init__(self, param_dict, sym_key='name', excluded=()):
        self.__dict__ = {k: sympify(v) if k not in excluded else v
                         for k, v in param_dict.items()}
        self.param_list = list(param_dict.keys())
        if sym_key is not None:
            self._sym = self.__dict__[sym_key]
        else:
            self._sym = None

    def _sympy_(self):
        """
        Makes the object usable in sympy expressions directly
        """
        return self._sym

    def __hash__(self):
        return hash(self._sym)

    def __eq__(self, other):
        return self._sym == other._sym

    def __repr__(self):
        return str(self._sym)

    def keys(self):
        return self.param_list

    def __getitem__(self, key):
        return getattr(self, key)

    def __eq__(self, other):
        return str(self._sym) == str(other)

BVP = namedtuple('BVP', 'deriv_func bc_func compute_control path_constraints')
BVP.__new__.__defaults__ = (None,) # path constraints optional

class GuessGenerator(object):
    """Generates the initial guess from a variety of sources."""

    def __init__(self, **kwargs):
        self.setup_funcs = {'auto': self.setup_auto,
                            'file': self.setup_file,
                            'static': self.setup_static,
                            }
        self.generate_funcs = {'auto': self.auto,
                               'file': self.file,
                               'static': self.static
                               }
        self.setup(**kwargs)
        self.dae_num_states = 0

    def setup(self, mode='auto', **kwargs):
        """Sets up the initial guess generation process"""

        self.mode = mode
        if mode in self.setup_funcs:
            self.setup_funcs[mode](**kwargs)
        else:
            raise ValueError('Invalid initial guess mode specified')

        return self

    def generate(self, *args):
        """Generates initial guess data from given settings"""
        if self.mode in self.generate_funcs:
            return self.generate_funcs[self.mode](*args)
        else:
            raise ValueError('Invalid initial guess mode specified')

    def setup_static(self, solinit=None):
        self.solinit = solinit

    def static(self, bvp_fn, solinit):
        """Directly specify initial guess structure"""
        return self.solinit

    def setup_file(self, filename='', step=0, iteration=0):
        self.filename = filename
        self.step = step
        self.iteration = iteration
        if not os.path.exists(self.filename) or not os.path.isfile(self.filename):
            logging.error('Data file ' + self.filename + ' not found.')
            raise ValueError('Data file not found!')

    def file(self, bvp_fn, solinit):
        """Generates initial guess by loading an existing data file.

        bvp_fn : BVP
            BVP object containing functions

        solinit : Solution
            Solution object with some starting information (such as aux vars)
        """
        logging.info('Loading initial guess from ' + self.filename)
        fp = open(self.filename, 'rb')
        out = dill.load(fp)
        if self.step >= len(out['solution']):
            logging.error('Continuation step index exceeds bounds. Only ' +
                          str(len(out['solution']))
                          + ' continuation steps found.')
            raise ValueError('Initial guess step index out of bounds')

        if self.iteration >= len(out['solution'][self.step]):
            logging.error('Continuation iteration index exceeds bounds. Only '
                          + str(len(out['solution'][self.step]))
                          + ' iterations found.')
            raise ValueError('Initial guess iteration index out of bounds')

        sol = out['solution'][self.step][self.iteration]
        # sol.extra = None

        fp.close()

        logging.info('Initial guess loaded')
        return sol

    def setup_auto(self, start=None,
                   direction='forward',
                   time_integrate=0.1,
                   costate_guess=0.1,
                   control_guess=0.1,
                   use_control_guess=False,
                   param_guess=None):
        """Setup automatic initial guess generation"""

        if direction in ['forward', 'reverse']:
            self.direction = direction
        else:
            raise ValueError('Direction must be either forward or reverse.')

        self.time_integrate = abs(time_integrate)
        if time_integrate == 0:
            raise ValueError('Integration time must be non-zero')

        # TODO: Check size against number of states here
        self.start = start
        self.costate_guess = costate_guess
        self.param_guess = param_guess
        self.control_guess = control_guess
        self.use_control_guess = use_control_guess

    def auto(self, bvp_fn, solinit, param_guess=None):
        """Generates initial guess by forward/reverse integration."""

        # Assume normalized time from 0 to 1
        tspan = [0, 1]

        x0 = np.array(self.start)

        # Add costates
        if isinstance(self.costate_guess, float):
            x0 = np.r_[x0, self.costate_guess * np.ones(len(self.start))]
        else:
            x0 = np.r_[x0, self.costate_guess]

        if isinstance(self.control_guess, float):
            u0 = self.control_guess*np.ones(self.dae_num_states)
        else:
            u0 = self.control_guess

        # Add time of integration to states

        # x0 = np.append(x0, self.time_integrate)

        # Guess zeros for missing parameters
        # TODO: Automatically generate parameter guess values

        if param_guess is None:
            param_guess = np.zeros(len(solinit.aux['parameters']))
        elif len(param_guess) < len(solinit.aux['parameters']):
            param_guess += np.zeros(len(solinit.aux['parameters']) - len(param_guess))
        elif len(param_guess) > len(solinit.aux['parameters']):
            # TODO: Write a better error message
            raise ValueError('param_guess too big. Maximum length allowed is ' +
                             len(solinit.aux['parameters']))

        param_guess[0] = self.time_integrate

        if self.dae_num_states > 0:
            dae_guess = u0
            if not self.use_control_guess:
                dhdu_fn = bvp_fn.get_dhdu_func(0, x0, param_guess, solinit.aux)

                dae_x0 = scipy.optimize.fsolve(dhdu_fn, dae_guess, xtol=1e-5)
            else:
                dae_x0 = dae_guess

            print('dae_x0',dae_x0)
            x0 = np.append(x0, dae_x0)  # Add dae states

        print('guess ode',id(bvp_fn.deriv_func))
        logging.debug('Generating initial guess by propagating: ')
        logging.debug(str(x0))

        if self.direction == 'reverse':
            tspan = [0, -1]

        tic()
        prop = Propagator()
        solivp = prop(bvp_fn.deriv_func_ode45, None, tspan, x0, [], param_guess, solinit.aux)
        elapsed_time = toc()
        logging.debug('Propagated initial guess in %.2f seconds' % elapsed_time)
<<<<<<< HEAD
        solinit.t = solivp.t
        solinit.y = solivp.y
=======
        solinit.x = x
        solinit.y = y
>>>>>>> 1fe1764b
        solinit.parameters = param_guess
        return solinit<|MERGE_RESOLUTION|>--- conflicted
+++ resolved
@@ -19,7 +19,7 @@
 from beluga.bvpsol import Scaling
 from beluga.ivpsol.integrators import ode45
 from beluga.utils import sympify, tic, toc
-from beluga.ivpsol import Propagator
+from beluga.utils import keyboard
 
 Cost = namedtuple('Cost', ['expr', 'unit'])
 class OCP(object):
@@ -96,22 +96,23 @@
         return self._properties.get(property_name, [])
 
     # TODO: Write documentation for these aliases
-    state = partialmethod(set_property, property_name='states', property_args=('name', 'eom', 'unit'))
-    control = partialmethod(set_property, property_name='controls', property_args=('name', 'unit'))
-    constant = partialmethod(set_property, property_name='constants', property_args=('name', 'value', 'unit'))
-    constant_of_motion = partialmethod(set_property, property_name='constants_of_motion',
-                                       property_args=('name', 'function', 'unit'))
-    quantity = partialmethod(set_property, property_name='quantities', property_args=('name', 'value'))
+    state = partialmethod(set_property, property_name='states',
+                    property_args=('name', 'eom', 'unit'))
+    control = partialmethod(set_property, property_name='controls',
+                    property_args=('name', 'unit'))
+    constant = partialmethod(set_property, property_name='constants',
+                    property_args=('name', 'value', 'unit'))
+    quantity = partialmethod(set_property, property_name='quantities',
+                    property_args=('name', 'value'))
 
     states = partialmethod(get_property, property_name='states')
     controls = partialmethod(get_property, property_name='controls')
     constants = partialmethod(get_property, property_name='constants')
-    constants_of_motion = partialmethod(get_property, property_name='constants_of_motion')
     quantities = partialmethod(get_property, property_name='quantities')
 
     # TODO: Maybe write as separate function?
     def independent(self, name, unit):
-        self._properties['independent'] = {'name': name, 'unit': unit}
+        self._properties['independent'] = {'name': name, 'unit':unit}
 
     # Aliases for defining properties of the problem
     path_cost = partialmethod(set_cost, cost_type='path')
@@ -171,7 +172,7 @@
 class ConstraintList(dict):
     def __new__(cls, *args, **kwargs):
         obj = super(ConstraintList, cls).__new__(cls, *args, **kwargs)
-        obj.adjoined = kwargs.get('adjoined', False)
+        obj.adjoined = False
         return obj
 
     def set_adjoined(self, bool):
@@ -447,16 +448,10 @@
             tspan = [0, -1]
 
         tic()
-        prop = Propagator()
-        solivp = prop(bvp_fn.deriv_func_ode45, None, tspan, x0, [], param_guess, solinit.aux)
+        [x, y] = ode45(bvp_fn.deriv_func_ode45, tspan, x0, param_guess, solinit.aux)
         elapsed_time = toc()
         logging.debug('Propagated initial guess in %.2f seconds' % elapsed_time)
-<<<<<<< HEAD
-        solinit.t = solivp.t
-        solinit.y = solivp.y
-=======
         solinit.x = x
         solinit.y = y
->>>>>>> 1fe1764b
         solinit.parameters = param_guess
         return solinit