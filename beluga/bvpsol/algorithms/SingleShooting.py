--- conflicted
+++ resolved
@@ -182,20 +182,12 @@
     #     # return np.concatenate( (odefn(x,y, parameters, aux), np.reshape(phiDot, (nOdes*nOdes) )) )
     #     return np.concatenate( f(x,y,parameters,aux), np.reshape(phiDot, (nOdes*nOdes) ))
 
-<<<<<<< HEAD
-    @staticmethod
-    def ode_wrap(func,*args, **argd):
-       def func_wrapper(x,y0):
-           return func(x,y0,*args,**argd)
-       return func_wrapper
-=======
 
     # @staticmethod
     # def ode_wrap(func,*args, **argd):
     #    def func_wrapper(x,y0):
     #        return func(x,y0,*args,**argd)
     #    return func_wrapper
->>>>>>> 076c915b
 
     def solve(self,bvp,guess):
         """Solve a two-point boundary value problem
