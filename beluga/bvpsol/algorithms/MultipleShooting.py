# from autodiff import Function, Gradient
import numpy as np

from .. import Solution
from ..Algorithm import Algorithm
from math import *
from beluga.utils import *
from beluga.utils import keyboard
from beluga.utils.joblib import Memory
from beluga.utils import Propagator
from beluga.utils.Worker import Worker
import logging, sys, os

try:
    from mpi4py import MPI
    HPCSUPPORTED = 1
except ImportError:
    HPCSUPPORTED = 0

class MultipleShooting(Algorithm):
<<<<<<< HEAD
    def __init__(self, tolerance=1e-6, max_iterations=100, max_error=10, derivative_method='csd', cache_dir = None,verbose=False,cached=True,number_arcs=-1):
=======
    def __init__(self, tolerance=1e-6, max_iterations=100, max_error=10, derivative_method='fd', cache_dir = None,verbose=False,cached=True,number_arcs=-1):
>>>>>>> 054c470c
        self.tolerance = tolerance
        self.max_iterations = max_iterations
        self.verbose = verbose
        self.max_error = max_error
        self.derivative_method = derivative_method
        if derivative_method == 'csd':
            self.stm_ode_func = self.__stmode_csd
            self.bc_jac_func  = self.__bcjac_csd
        elif derivative_method == 'fd':
            self.stm_ode_func = self.__stmode_fd
            self.bc_jac_func  = self.__bcjac_fd
        else:
            raise ValueError("Invalid derivative method specified. Valid options are 'csd' and 'fd'.")
        self.cached = cached
        if cached and cache_dir is not None:
            self.set_cache_dir(cache_dir)
        self.number_arcs = number_arcs

        # TODO: Implement the host worker in a nicer way
        # Start Host MPI process
        # self.worker = Worker(mode='HOST')
        # self.worker.startWorker()
        # self.worker.Propagator.setSolver(solver='ode45')
        self.worker = None

    def set_cache_dir(self,cache_dir):
        self.cache_dir = cache_dir
        if self.cached and cache_dir is not None:
            memory = Memory(cachedir=cache_dir, mmap_mode='r', verbose=0)
            self.solve = memory.cache(self.solve)

    def __bcjac_csd(self, bc_func, ya, yb, phi, parameters, aux, StepSize=1e-15):
        ya = np.array(ya, dtype=complex)
        yb = np.array(yb, dtype=complex)
        # if parameters is not None:
        p  = np.array(parameters, dtype=complex)
        h = StepSize

        nOdes = ya[0].shape[0]
        nBCs = nOdes + nOdes*(self.number_arcs - 1)
        if parameters is not None:
            nBCs += parameters.size

        fx = bc_func(ya,yb,parameters,aux)

        M = [np.zeros((nBCs, nOdes)) for _ in range(self.number_arcs)]
        N = [np.zeros((nBCs, nOdes)) for _ in range(self.number_arcs)]
        J = [None for _ in range(self.number_arcs)]
        for arc in range(self.number_arcs):
            for i in range(nOdes):
                ya[arc][i] += h*1j
                f = bc_func(ya,yb,p,aux)
                M[arc][:,i] = np.imag(f)/h
                ya[arc][i] -= h*1j

                yb[arc][i] += h*1j
                f = bc_func(ya,yb,p,aux)
                N[arc][:,i] = np.imag(f)/h
                yb[arc][i] -= h*1j
            J[arc] = M[arc]+np.dot(N[arc],phi[arc])

        if parameters is not None:
            P = np.zeros((nBCs, p.size))
            for i in range(p.size):
                p[i] = p[i] + h*1j
                f = bc_func(ya,yb,p,aux)
                P[:,i] = np.imag(f)/h
                p[i] = p[i] - h*1j
            J.append(P)

        J = np.hstack(J)
        return J

    def __bcjac_fd(self, bc_func, ya, yb, phi, parameters, aux, StepSize=1e-6):
        # if parameters is not None:
        p  = np.array(parameters)
        h = StepSize

        nOdes = ya[0].shape[0]
        nBCs = nOdes + nOdes*(self.number_arcs - 1)
        if parameters is not None:
            nBCs += parameters.size

        fx = bc_func(ya,yb,parameters,aux)

        M = [np.zeros((nBCs, nOdes)) for _ in range(self.number_arcs)]
        N = [np.zeros((nBCs, nOdes)) for _ in range(self.number_arcs)]
        J = [None for _ in range(self.number_arcs)]
        for arc in range(self.number_arcs):
            for i in range(nOdes):
                ya[arc][i] += h
                f = bc_func(ya,yb,p,aux)
                M[arc][:,i] = (f-fx)/h
                ya[arc][i] -= h

                yb[arc][i] += h
                f = bc_func(ya,yb,p,aux)
                N[arc][:,i] = (f-fx)/h
                yb[arc][i] -= h
            J[arc] = M[arc]+np.dot(N[arc],phi[arc])

        if parameters is not None:
            P = np.zeros((nBCs, p.size))
            for i in range(p.size):
                p[i] = p[i] + h
                f = bc_func(ya,yb,p,aux)
                P[:,i] = (f-fx)/h
                p[i] = p[i] - h
            J.append(P)

        J = np.hstack(J)
        return J

    def __stmode_fd(self, x, y, odefn, parameters, aux, nOdes = 0, StepSize=1e-6):
        "Finite difference version of state transition matrix"
        N = y.shape[0]
        nOdes = int(0.5*(sqrt(4*N+1)-1))

        phi = y[nOdes:].reshape((nOdes, nOdes)) # Convert STM terms to matrix form
        Y = np.array(y[0:nOdes])  # Just states
        F = np.zeros((nOdes,nOdes))

        # Compute Jacobian matrix, F using finite difference
        fx = odefn(x,Y,parameters,aux)
        for i in range(nOdes):
            Y[i] = Y[i] + StepSize
            F[:,i] = (odefn(x, Y, parameters,aux)-fx)/StepSize
            Y[i] = Y[i] - StepSize

        # Phidot = F*Phi (matrix product)
        phiDot = np.real(np.dot(F,phi))
        return np.concatenate( (odefn(x,y,parameters,aux), np.reshape(phiDot, (nOdes*nOdes) )) )

    def __stmode_csd(self, x, y, odefn, parameters, aux, StepSize=1e-15):
        "Complex step version of State Transition Matrix"
        N = y.shape[0]
        nOdes = int(0.5*(sqrt(4*N+1)-1))

        phi = y[nOdes:].reshape((nOdes, nOdes)) # Convert STM terms to matrix form
        Y = np.array(y[0:nOdes],dtype=complex)  # Just states
        F = np.zeros((nOdes,nOdes))
        # Compute Jacobian matrix using complex step derivative
        for i in range(nOdes):
            Y[i] = Y[i] + StepSize*1.j
            F[:,i] = np.imag(odefn(x, Y, parameters, aux))/StepSize
            Y[i] = Y[i] - StepSize*1.j

        # Phidot = F*Phi (matrix product)
        phiDot = np.real(np.dot(F,phi))
        # phiDot = np.real(np.dot(g(x,y,paameters,aux),phi))
        return np.concatenate( (odefn(x,y, parameters, aux), np.reshape(phiDot, (nOdes*nOdes) )) )
        # return np.concatenate( f(x,y,parameters,aux), np.reshape(phiDot, (nOdes*nOdes) ))

    # def __stmode_ad(self, x, y, odefn, parameters, aux, nOdes = 0, StepSize=1e-50):
    #     "Automatic differentiation version of State Transition Matrix"
    #     phi = y[nOdes:].reshape((nOdes, nOdes)) # Convert STM terms to matrix form
    #     # Y = np.array(y[0:nOdes],dtype=complex)  # Just states
    #     # F = np.zeros((nOdes,nOdes))
    #     # # Compute Jacobian matrix using complex step derivative
    #     # for i in range(nOdes):
    #     #     Y[i] = Y[i] + StepSize*1.j
    #     #     F[:,i] = np.imag(odefn(x, Y, parameters, aux))/StepSize
    #     #     Y[i] = Y[i] - StepSize*1.j
    #     f = Function(odefn)
    #     g = Gradient(odefn)
    #
    #     # Phidot = F*Phi (matrix product)
    #     # phiDot = np.real(np.dot(F,phi))
    #     phiDot = np.real(np.dot(g(x,y,paameters,aux),phi))
    #     # return np.concatenate( (odefn(x,y, parameters, aux), np.reshape(phiDot, (nOdes*nOdes) )) )
    #     return np.concatenate( f(x,y,parameters,aux), np.reshape(phiDot, (nOdes*nOdes) ))


    # @staticmethod
    # def ode_wrap(func,*args, **argd):
    #    def func_wrapper(x,y0):
    #        return func(x,y0,*args,**argd)
    #    return func_wrapper

    def get_bc(self,ya,yb,p,aux):
        f1 = self.bc_func(ya[0],yb[-1],p,aux)
        for i in range(self.number_arcs-1):
            nextbc = yb[i]-ya[i+1]
            f1 = np.concatenate((f1,nextbc)).astype(np.float64)
        return f1

    def solve(self,bvp):
        """Solve a two-point boundary value problem
            using the multiple shooting method

        Args:
            deriv_func: the ODE function
            bc_func: the boundary conditions function
            solinit: a "Solution" object containing the initial guess
        Returns:
            solution of TPBVP
        Raises:
        """
        guess = bvp.solution
        if self.number_arcs == 1:
            # Single Shooting
            from .SingleShooting import SingleShooting
            Single = SingleShooting(self.tolerance, self.max_iterations, self.derivative_method, self.cache_dir, self.verbose, self.cached)
            return Single.solve(bvp)

        if self.worker is not None:
            ode45 = self.worker.Propagator
        else:
            # Start local pool
            ode45 = Propagator(solver='ode45',process_count=self.number_arcs)
            ode45.startPool()

        # Decrease time step if the number of arcs is greater than the number of indices
        if self.number_arcs >= len(guess.x):
            x,ynew = ode45.solve(bvp.deriv_func, np.linspace(guess.x[0],guess.x[-1],self.number_arcs+1), guess.y[:,0], guess.parameters, guess.aux, abstol=self.tolerance/10, reltol=1e-3)
            guess.y = np.transpose(ynew)
            guess.x = x

        solinit = guess
        x = solinit.x
        # Get initial states from the guess structure
        y0g = [solinit.y[:,np.floor(i/self.number_arcs*x.shape[0])] for i in range(self.number_arcs)]
        paramGuess = solinit.parameters

        deriv_func = bvp.deriv_func
        self.bc_func = bvp.bc_func
        aux = bvp.solution.aux
        # Only the start and end times are required for ode45
        t0 = x[0]
        tf = x[-1]
        t = x

        # Extract number of ODEs in the system to be solved
        nOdes = solinit.y.shape[0]

        # Initial state of STM is an identity matrix
        stm0 = np.eye(nOdes).reshape(nOdes*nOdes)

        if solinit.parameters is None:
            nParams = 0
        else:
            nParams = solinit.parameters.size

        iter = 1            # Initialize iteration counter
        converged = False   # Convergence flag

        # Ref: Solving Nonlinear Equations with Newton's Method By C. T. Kelley
        # Global Convergence and Armijo's Rule, pg. 11
        alpha = 1
        beta = 1
        r0 = None
        phiset = [np.eye(nOdes) for i in range(self.number_arcs)]
        tspanset = [np.empty(t.shape[0]) for i in range(self.number_arcs)]

        tspan = [t0,tf]

        try:
            while True:
                if iter>self.max_iterations:
                    logging.warn("Maximum iterations exceeded!")
                    break
                # keyboard
                y0set = [np.concatenate( (y0g[i], stm0) ) for i in range(self.number_arcs)]

                for i in range(self.number_arcs):
                    left = np.floor(i/self.number_arcs*t.shape[0])
                    right = np.floor((i+1)/self.number_arcs*t.shape[0])
                    if i == self.number_arcs-1:
                        right = t.shape[0] - 1
                    tspanset[i] = [t[left],t[right]]
                    #tspanset[i] = np.linspace(t[left],t[right],np.ceil(5000/self.number_arcs))

                # Propagate STM and original system together
<<<<<<< HEAD
                tset,yySTM = ode45.solve(self.stm_ode_func, tspanset, y0set, deriv_func, paramGuess, aux, abstol=self.tolerance/1, reltol=1e-3)
=======
                tset,yySTM = ode45.solve(self.stm_ode_func, tspanset, y0set, deriv_func, paramGuess, aux, abstol=self.tolerance/10, reltol=1e-3)
>>>>>>> 054c470c

                # Obtain just last timestep for use with correction
                yf = [yySTM[i][-1] for i in range(self.number_arcs)]
                # Extract states and STM from ode45 output
                yb = [yf[i][:nOdes] for i in range(self.number_arcs)]  # States
                phiset = [np.reshape(yf[i][nOdes:],(nOdes, nOdes)) for i in range(self.number_arcs)] # STM

                # Evaluate the boundary conditions
                res = self.get_bc(y0g, yb, paramGuess, aux)

                # Compute correction vector
                r1 = np.linalg.norm(res)
                if r1 > self.max_error:
                    logging.warn('Residue: '+str(r1) )
                    logging.warn('Residue exceeded max_error')
                    raise RuntimeError('Residue exceeded max_error')

                if self.verbose:
                    logging.debug('Residue: '+str(r1))

                # Solution converged if BCs are satisfied to tolerance
                if max(abs(res)) < self.tolerance:
                    if self.verbose:
                        logging.info("Converged in "+str(iter)+" iterations.")
                    converged = True
                    break
                # logging.debug(paramGuess)
                # Compute Jacobian of boundary conditions using numerical derviatives
                J   = self.bc_jac_func(self.get_bc, y0g, yb, phiset, paramGuess, aux).astype(np.float64)
                if r0 is not None:
                    beta = (r0-r1)/(alpha*r0)
                    if beta < 0:
                        beta = 1
                if r1>1:
                    alpha = 1/(2*r1)
                else:
                    alpha = 1
                r0 = r1

                # No damping if error within one order of magnitude
                # of tolerance
                if r1 < 10*self.tolerance:
                    alpha, beta = 1, 1

                dy0 = alpha*beta*np.linalg.solve(J,-res)

                #dy0 = -alpha*beta*np.dot(np.transpose(np.dot(np.linalg.inv(np.dot(J,np.transpose(J))),J)),res)

                # dy0 = np.linalg.solve(J,-res)
                # if abs(r1 - 0.110277711594) < 1e-4:
                #     from beluga.utils import keyboard

                # Apply corrections to states and parameters (if any)

                if nParams > 0:
                    dp = dy0[(nOdes*self.number_arcs):]
                    dy0 = dy0[:(nOdes*self.number_arcs)]
                    paramGuess = paramGuess + dp
                    for i in range(self.number_arcs):
                        y0g[i] = y0g[i] + dy0[(i*nOdes):((i+1)*nOdes)]
                else:
                    y0g = y0g + dy0
                iter = iter+1
        except Exception as e:
            exc_type, exc_obj, exc_tb = sys.exc_info()
            fname = os.path.split(exc_tb.tb_frame.f_code.co_filename)[1]
            logging.warn(fname+'('+str(exc_tb.tb_lineno)+'): '+str(exc_type))

            # print(exc_type, fname, exc_tb.tb_lineno)
            # keyboard()
            # print iter

        # Now program stitches together solution from the multiple arcs instead of propagating from beginning.
        # This is important for sensitive problems because they can diverge from the actual solution if propagated in single arc.
        # Therefore, the initial guess for next step and data for plotting are much better.
        if converged:
            # x1, y1 = ode45.solve(deriv_func, [x[0],x[-1]], y0g[0], paramGuess, aux, abstol=1e-6, reltol=1e-6)
            # sol = Solution(x1,y1.T,paramGuess)
            x1 = tset[0]
            y1 = yySTM[0][:, :nOdes]
            for i in range(1, self.number_arcs):
                x1 = np.hstack((x1, tset[i][1:]))
                y1 = np.vstack((y1, (yySTM[i][1:, :nOdes])))
            sol = Solution(x1, y1.T, paramGuess)
        else:
            # Return initial guess if it failed to converge
            sol = solinit

        sol.converged = converged
        bvp.solution = sol
        sol.aux = aux

        if self.worker is None:
            ode45.closePool()
        return sol<|MERGE_RESOLUTION|>--- conflicted
+++ resolved
@@ -18,11 +18,7 @@
     HPCSUPPORTED = 0
 
 class MultipleShooting(Algorithm):
-<<<<<<< HEAD
-    def __init__(self, tolerance=1e-6, max_iterations=100, max_error=10, derivative_method='csd', cache_dir = None,verbose=False,cached=True,number_arcs=-1):
-=======
     def __init__(self, tolerance=1e-6, max_iterations=100, max_error=10, derivative_method='fd', cache_dir = None,verbose=False,cached=True,number_arcs=-1):
->>>>>>> 054c470c
         self.tolerance = tolerance
         self.max_iterations = max_iterations
         self.verbose = verbose
@@ -296,11 +292,7 @@
                     #tspanset[i] = np.linspace(t[left],t[right],np.ceil(5000/self.number_arcs))
 
                 # Propagate STM and original system together
-<<<<<<< HEAD
                 tset,yySTM = ode45.solve(self.stm_ode_func, tspanset, y0set, deriv_func, paramGuess, aux, abstol=self.tolerance/1, reltol=1e-3)
-=======
-                tset,yySTM = ode45.solve(self.stm_ode_func, tspanset, y0set, deriv_func, paramGuess, aux, abstol=self.tolerance/10, reltol=1e-3)
->>>>>>> 054c470c
 
                 # Obtain just last timestep for use with correction
                 yf = [yySTM[i][-1] for i in range(self.number_arcs)]
