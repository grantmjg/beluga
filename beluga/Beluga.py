--- conflicted
+++ resolved
@@ -77,20 +77,15 @@
 
         print('Continuation process completed in %0.4f seconds.\n' % total_time)
 
-<<<<<<< HEAD
         # Save data
         output = open('data.dill', 'wb')
         dill.dump(self, output) # Dill Beluga object only
         output.close()
-=======
-        ################################################################
-        # Save the whole "self" object at this point?
-        #
+
         # plt.title('Solution for Brachistochrone problem')
         plt.xlabel('v')
         plt.ylabel('h')
         plt.show(block=False)
->>>>>>> 348026fa
 
     # TODO: Refactor how code deals with initial guess
     def run_continuation_set(self,steps,bvp,guess):
