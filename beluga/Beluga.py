from math import *
from beluga.utils import *
from beluga.optim import *

import matplotlib.pyplot as plt
import numpy as np
import sys,os,imp,inspect,warnings

from beluga import BelugaConfig
from beluga.continuation import *
from beluga.bvpsol import algorithms

import dill

class Beluga(object):
    """!
    \brief     Main class of mission design tool.
    \details   This class contains all of the information associated with the
                mission design problem.
    \author    Michael Grant
    \author    Thomas Antony
    \version   0.1
    \date      06/30/15
    \pre       First create problem file.
    \copyright Coming.
    \bug       Probably exists.
    """
    # __metaclass__ = SingletonMetaClass
    version = '0.1'
    _THE_MAGIC_WORD = object()
    instance = None

    config = BelugaConfig().config # class variable globally accessible

    def __init__(self,problem,token,input_module=None):
        """!
        \brief     Initializes class of mission design tool.
        \details   Assigns problem data based on the input file.
        \author    Thomas Antony
        \version   0.1
        \date      06/30/15
        """
        self.problem = problem
        # self.input_module = input_module

        # # Ensure user does not create an object with the Beluga class
        # if token is not self._THE_MAGIC_WORD:
        #     raise ValueError("Don't construct directly, use create() or run()")

    @classmethod
    def run(cls,problem):
        """!
        \brief     Returns Beluga object.
        \details   Takes a problem statement, instantiates a solver object and begins
                    the solution process.
        \author    Thomas Antony
        \version   0.1
        \date      06/30/15
        """

        # Get reference to the input file module
        frm = inspect.stack()[1]
        input_module = (inspect.getmodule(frm[0]))

        # Get information about input file
        info = inspect.getframeinfo(frm[0])

        # Suppress warnings
        warnings.filterwarnings("ignore")

        # Include configuration file path
        sys.path.append(cls.config['root'])

        # TODO: Get default solver options from configuration or a defaults file
        if problem.bvp_solver is None:
            problem.bvp_solver = algorithms.SingleShooting(derivative_method='fd',tolerance=1e-4, max_iterations=1000, verbose = False)

        # Set the cache directory to be in the current folder
        cache_dir = os.getcwd()+'/_cache'
        # cache_dir = os.path.dirname(info.filename)+'/_cache'
        try:
            os.mkdir(cache_dir)
        except:
            pass
        problem.bvp_solver.set_cache_dir(cache_dir)


        if isinstance(problem,Problem):
            # Create instance of Beluga class
            inst = cls(problem, cls._THE_MAGIC_WORD)
            inst.solve()
            return
            # return inst
        else:
            #TODO:Add functionality for when problem is specified by filename
            pass

    def solve(self):
        """!
        \brief     Returns Beluga object.
        \details   Starts the solution process.
        \author    Thomas Antony
        \version   0.1
        \date      06/30/15
        """

        # Initialize necessary conditions of optimality object
        print("Computing the necessary conditions of optimality")
        self.nec_cond = NecessaryConditions()

        # Create corresponding boundary value problem
        bvp = self.nec_cond.get_bvp(self.problem)

        # TODO: Implement other types of initial guess depending on data type
        #       Array: Automatic?
        #       Guess object: Directly use
        #       Function handle: Call function
        #       String: Load file?

        # solinit = self.problem.guess
        solinit = self.problem.guess.generate(bvp)

        # includes costates
        state_names = self.nec_cond.problem_data['state_list']
        initial_states = solinit.y[:,0] # First column
        terminal_states = solinit.y[:,-1] # Last column
        initial_bc = dict(zip(state_names,initial_states))
        terminal_bc = dict(zip(state_names,terminal_states))
        bvp.aux_vars['initial'] = initial_bc
        bvp.aux_vars['terminal'] = terminal_bc

        tic()
        # TODO: Start from specific step for restart capability
        # TODO: Make class to store result from continuation set?
<<<<<<< HEAD
        self.out = self.run_continuation_set(self.problem.steps, bvp, solinit)
        total_time = toc()
=======
        self.out = {};
        self.out['problem_data'] = self.nec_cond.problem_data;
        self.out['solution'] = self.run_continuation_set(self.problem.steps, bvp, solinit)
        total_time = toc();
>>>>>>> 60d7e4ba

        print('Continuation process completed in %0.4f seconds.\n' % total_time)

        # Save data
        output = open('data.dill', 'wb')
        # dill.settings['recurse'] = True
        dill.dump(self.out, output) # Dill Beluga object only
        output.close()

        # plt.title('Solution for Brachistochrone problem')
        plt.xlabel('theta')
        plt.ylabel('h')
        plt.show(block=False)

    # TODO: Refactor how code deals with initial guess
    def run_continuation_set(self,steps,bvp,guess):
        # Loop through all the continuation steps
        solution_set = []

        # Initialize scaling
        import sys
        # from beluga.optim import Scaling
        # s = Scaling()
        # s.unit('m',80000)
        # s.unit('s',80000/6000)
        # s.unit('kg','mass')
        # s.unit('rad',1)
        s = self.problem.scale
        s.initialize(self.problem,self.nec_cond.problem_data)

        for step_idx,step in enumerate(steps):
            # Assign BVP from last continuation set
            step.reset()
            print('\nRunning Continuation Step #'+str(step_idx+1)+' : ')

            solution_set.append(ContinuationSolution())
            if step_idx == 0:
                step.set_bvp(bvp)
                sol_last = guess
            else:
                # Use the bvp & solution from last continuation set
                sol_last = solution_set[step_idx-1][-1]
                step.set_bvp(steps[step_idx-1].bvp)

            for bvp in step:
                print('Starting iteration '+str(step.ctr)+'/'+str(step.num_cases()))
                tic()

                import copy
                s.compute_scaling(bvp,sol_last)

                s.scale(bvp.aux_vars,sol_last)

                sol = self.problem.bvp_solver.solve(bvp, sol_last)

                sol_copy = copy.deepcopy(sol)
                s.unscale(bvp.aux_vars,sol_copy)
                sol_copy2 = copy.deepcopy(sol_copy)
                # Update solution for next iteration
                sol_last = sol_copy2
                solution_set[step_idx].append(sol_copy)

                elapsed_time = toc()
                print('Iteration %d/%d converged in %0.4f seconds\n' % (step.ctr, step.num_cases(), elapsed_time))
                # plt.plot(sol.y[0,:], sol.y[1,:],'-')
                # plt.plot(sol_copy.y[2,:]/1000, sol_copy.y[0,:]/1000,'-')

            # plt.plot(sol_copy.y[2,:]/1000, sol_copy.y[0,:]/1000,'-')
            plt.plot(sol_copy.y[1,:]*180/pi, sol_copy.y[0,:]/1000,'-')
            print('Done.')
        return solution_set<|MERGE_RESOLUTION|>--- conflicted
+++ resolved
@@ -132,15 +132,10 @@
         tic()
         # TODO: Start from specific step for restart capability
         # TODO: Make class to store result from continuation set?
-<<<<<<< HEAD
-        self.out = self.run_continuation_set(self.problem.steps, bvp, solinit)
-        total_time = toc()
-=======
         self.out = {};
         self.out['problem_data'] = self.nec_cond.problem_data;
         self.out['solution'] = self.run_continuation_set(self.problem.steps, bvp, solinit)
         total_time = toc();
->>>>>>> 60d7e4ba
 
         print('Continuation process completed in %0.4f seconds.\n' % total_time)
 
