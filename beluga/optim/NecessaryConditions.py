from sympy import *
from sympy.core.function import AppliedUndef, Function
# from sympy.parsing.sympy_parser import parse_expr
import pystache, imp, inspect, logging, os
import re as _re

import beluga.bvpsol.BVP as BVP
<<<<<<< HEAD
# import beluga.Beluga as Beluga
=======

>>>>>>> 926f4570
from beluga.utils import sympify2, keyboard
from beluga.optim.problem import *
import dill

class NecessaryConditions(object):
    """Defines necessary conditions of optimality."""

    # pystache renderer without HTML escapes
    renderer = pystache.Renderer(escape=lambda u: u)

    def __init__(self, cached=True):
        """!
        \brief     Initializes all of the relevant necessary conditions of opimality.
        \author    Michael Grant
        \author    Thomas Antony
        \version   0.1
        \date      06/30/15
        """

        self.aug_cost = {}
        self.costates = []
        self.costate_rates = []
        self.ham = sympify2('0')
        self.ham_ctrl_partial = []
        self.ctrl_free = []
        self.parameter_list = []
        self.bc_initial = []
        self.bc_terminal = []
        from .. import Beluga # helps prevent cyclic imports
        self.compile_list = ['deriv_func','bc_func','compute_control']
        self.template_prefix = Beluga.config.getroot()+'/beluga/bvpsol/templates/'
        self.template_suffix = '.py.mu'

    def cache_bvp(self, problem, filename=None):
        """
        \brief Saves BVP object into file on disk
        Arguments:
            problem : Problem object
            filename: Full path to cache file (optional)
                      default value: <self.problem.name>_bvp.dat
        \date  01/27/2016
        """
        if filename is None:
            filename = problem.name+'_bvp.dat'

        with open(filename,'wb') as f:
            try:
                logging.info('Caching BVP information to file')
                bvp = dill.dump(self.bvp,f)
                return True
            except:
                logging.warn('Failed to save BVP to '+filename)
                return False

    def load_bvp(self, problem, filename=None):
        """
        \brief  Loads pre-computed BVP object from cache file
        \author Thomas Antony
        Arguments:
            problem : Problem object
            filename: Full path to cache file (optional)
                      default value: <self.problem.name>_bvp.dat
        \date  01/27/2016
        """
        if filename is None:
            filename = problem.name+'_bvp.dat'

        if not os.path.exists(filename):
            return None

        with open(filename,'rb') as f:
            try:
                logging.info('Loading BVP information from cache')
                bvp = dill.load(f)
                return bvp
            except Exception as e:
                logging.warn('Failed to load BVP from '+filename)
                logging.debug(e)
                return None

    def derivative(self, expr, var):
        """
        Take derivative taking pre-defined quantities into consideration
        """

        dFdq = [diff(expr, qty_var) for qty_var in self.quantity_sym]
        dqdx = [diff(qexpr, var) for qexpr in self.quantity_expr]

        # Chain rule + total derivative
        out = sum(d1*d2 for d1,d2 in zip(dFdq, dqdx)) + diff(expr, var)
        return out

    def make_costate_rate(self, states):
        """!
        \brief     Creates the symbolic differential equations for the costates.
        \author    Michael Grant
        \author    Thomas Antony
        \version   0.1
        \date      06/30/15
        """

        # TODO: Automate partial derivatives of numerical functions
        # for state in states:
        #     rate = diff(sympify2('-1*(' + self.ham + ')'),state)
        #     # numerical_diff = rate.atoms(Derivative)
        #     self.costate_rates.append(str(rate))
        self.costate_rates = [self.derivative(-1*(self.ham),state) for state in states]
        # self.costate_rates.append(str(diff(sympify2(
        # '-1*(' + self.ham + ')'),state)))

    def make_ctrl_partial(self, controls):
        """!
        \brief     Symbolically compute dH/du where H is the Hamiltonian and u is the control.
        \author    Michael Grant
        \author    Thomas Antony
        \version   0.1
        \date      06/30/15
        """

        # TODO: Automate partial derivatives of numerical functions
        self.ham_ctrl_partial = []
        for ctrl in controls:
            dHdu = self.derivative(sympify2(self.ham),ctrl)
            custom_diff = dHdu.atoms(Derivative)

            repl = {(d,im(f.func(v+1j*1e-30))/1e-30) for d in custom_diff
                        for f,v in zip(d.atoms(AppliedUndef),d.atoms(Symbol))}

            self.ham_ctrl_partial.append(dHdu.subs(repl))
        # self.ham_ctrl_partial = [diff(sympify2(self.ham),ctrl) for ctrl in controls]
        # self.ham_ctrl_partial.append(str(diff(sympify2(self.ham),
        #     symbols(ctrl))))

    def make_ctrl(self, controls):
        """!
        \brief     Symbolically compute the solutions for the control along control-unconstrained arcs.
        \author    Michael Grant
        \author    Thomas Antony
        \version   0.1
        \date      06/30/15
        """

        # Solve all controls simultaneously
        logging.info("Finding optimal control law ...")

        # If equality constraints are present
        # We need to solve for 'mu's as well
        lhs = self.ham_ctrl_partial
        vars = controls
        self.mu_vars = []
        self.mu_lhs = []
        if len(self.equality_constraints) > 0:
            self.mu_vars = [sympify2('mu'+str(i+1)) for i in range(len(self.equality_constraints))]
            # vars += mu_vars
            self.mu_lhs = [sympify2(c.expr) for c in self.equality_constraints]
        try:
            logging.info("Attempting using SymPy ...")

            logging.debug("dHdu = "+str(lhs+self.mu_lhs))
            var_sol = solve(lhs+self.mu_lhs,vars+self.mu_vars,dict=True)
            logging.debug(var_sol)
            # ctrl_sol = var_sol[:len(vars)]
            # mu_sol = var_sol[len(vars):]
            ctrl_sol = var_sol
            # raise ValueError() # Force mathematica
        except Exception as e:  # FIXME: Use right exception name here
            logging.debug(e)
            logging.info("No control law found")
            from beluga.utils.pythematica import mathematica_solve
            logging.info("Attempting using Mathematica ...")
            var_sol = mathematica_solve(lhs+self.mu_lhs,vars+self.mu_vars)
            # TODO: Extend numerical control laws to mu's
            if var_sol == []:
                logging.info("No analytic control law found, switching to numerical method")
            else:
                ctrl_sol = var_sol

        logging.info("Done")
        # solve() returns answer in the form
        # [ {ctrl1: expr11, ctrl2:expr22},
        #   {ctrl1: expr21, ctrl2:expr22}]
        # Convert this to format required by template
        self.control_options = [ [{'name':str(ctrl), 'expr':str(expr)}
                                    for (ctrl,expr) in option.items()]
                                for option in ctrl_sol]

    def make_aug_cost(self, aug_cost, constraint, location):
        """!
        \brief     Symbolically create the augmented cost functional.
        \author    Michael Grant
        \author    Thomas Antony
        \version   0.1
        \date      06/30/15
        """

        # Do in two steps so that indices are "right"

        filtered_list = [c for c in constraint if c.type==location]
        self.parameter_list += [c.make_multiplier(ind) for (ind,c) in enumerate(filtered_list,1)]
        # self.aug_cost[location] = aug_cost + ''.join(' + (%s)' % c.make_aug_cost(ind)
        #                         for (ind,c) in enumerate(filtered_list,1))

        self.aug_cost[location] = aug_cost + sum([c.make_aug_cost(ind)
                                                 for (ind,c) in enumerate(filtered_list,1)])

    def make_costate_bc(self, states, location):
        """!
        \brief     Symbolically create the boundary conditions at initial and final locations.
        \author    Michael Grant
        \author    Thomas Antony
        \version   0.1
        \date      06/30/15
        """
        if location is 'initial':
            sign = sympify2('-1')
        elif location is 'terminal':
            sign = sympify2('1')

        cost_expr = sign * (self.aug_cost[location])

        #TODO: Fix hardcoded if conditions
        #TODO: Change to symbolic
        if location == 'initial':
            # Using list comprehension instead of loops
            # lagrange_ changed to l. Removed hardcoded prefix
            self.bc_initial += [str(sympify2(state.make_costate()) - self.derivative(sympify2(cost_expr),state.sym))
                                    for state in states]
        else:
            # Using list comprehension instead of loops
            self.bc_terminal += [str(sympify2(state.make_costate()) - self.derivative(sympify2(cost_expr),state.sym))
                                    for state in states]

        # for i in range(len(state)):
        #     self.bc_initial.append(
        #         diff(sympify2(sign + '(' + self.aug_cost[location] + ')'),
        #         state[i].sym))

    def make_ham(self, problem):
        """!
        \brief     Symbolically create the Hamiltonian.
        \author    Michael Grant
        \author    Thomas Antony
        \version   0.1
        \date      06/30/15
        """
        #TODO: Make symbolic
        self.ham = sympify2(problem.cost['path'].expr)
        for i in range(len(problem.states())):
            self.ham += sympify2(self.costates[i]) * (sympify2(problem.states()[i].process_eqn))

        # Adjoin equality constraints
        for i in range(len(self.equality_constraints)):
            self.ham += sympify2('mu'+str(i+1)) * (sympify2(self.equality_constraints[i].expr))

    # Compiles a function template file into a function object
    # using the given data
    def compile_function(self,filename,verbose=False):
        """
        Compiles a function specified by template in filename and stores it in
        self.compiled

        Returns:
            bool: True if successful

        Raises:
            ValueError: If 'problem_data' or 'compiled' is not defined
        """
        with open(filename) as f:
            tmpl = f.read()

            if self.problem_data is None:
                raise ValueError('Problem data not defined. Unable to compile function.')

            if self.compiled is None:
                raise ValueError('Problem module not defined. Unable to compile function.')

            # Render the template using the data
            code = self.renderer.render(tmpl,self.problem_data)
            # if verbose and 'compute_control' in filename:
            # if verbose:
            logging.debug(code)

            # For security
            self.compiled.__dict__.update({'__builtin__':{}})
            return exec(code,self.compiled.__dict__)

    # TODO: Maybe change all constraint limits (initial, terminal etc.) to be 'constants' that can be changed by continuation?
    def sanitize_constraint(self,constraint,problem):
        """
        Checks the initial/terminal constraint expression for invalid symbols
        Also updates the constraint expression to reflect what would be in code
        """
        if constraint.type == 'initial':
            pattern = r'([\w\d\_]+)_0'
            prefix = '_x0'
        elif constraint.type == 'terminal':
            pattern = r'([\w\d\_]+)_f'
            prefix = '_xf'
        else:
            raise ValueError('Invalid constraint type')

        m = _re.findall(pattern,constraint.expr)
        invalid = [x for x in m if x not in problem.states()]

        if not all(x is None for x in invalid):
            raise ValueError('Invalid expression(s) in boundary constraint:\n'+str([x for x in invalid if x is not None]))

        # Create new variable for output to avoid mutating original object
        output = Constraint()
        output.type = constraint.type
        output.unit = constraint.unit
        output.expr = _re.sub(pattern,prefix+r"['\1']",constraint.expr)

        return output

    # def process_systems(self,problem):
    #     """Traverses dynamic systems list and extracts information"""
    #     for (system_type,system_list) in problem.systems.items():
    #         for idx,system_inst in enumerate(system_list):
    #             # new_states = [state.add_prefix(system_type+'_'+str(idx)+'_')
    #             #                 for state in system_inst.states]
    #             new_states = [state
    #                             for state in system_inst.states]
    #     # print(new_states)

    def get_bvp(self,problem):
        """Perform variational calculus calculations on optimal control problem
           and returns an object describing the boundary value problem to be solved

        Returns: bvpsol.BVP object
        """


        # Should this be moved into __init__ ?
        # self.process_systems(problem)

        ## Create costate list
        self.costates = [state.make_costate() for state in problem.states()]

        # for i in range(len(self.problem.states())):
        #     self.costates.append(self.problem.states()[i].make_costate())

        # Build augmented cost strings
        aug_cost_init = sympify2(problem.cost['initial'].expr)
        self.make_aug_cost(aug_cost_init, problem.constraints(), 'initial')

        aug_cost_term = sympify2(problem.cost['terminal'].expr)
        self.make_aug_cost(aug_cost_term, problem.constraints(), 'terminal')

        # Add state boundary conditions
        self.bc_initial = [self.sanitize_constraint(x,problem).expr
                            for x in problem.constraints().get('initial')]
        self.bc_terminal = [self.sanitize_constraint(x,problem).expr
                    for x in problem.constraints().get('terminal')]

        self.equality_constraints = problem.constraints().get('equality')

        # Process quantities
        # Remove recursive relations
        # TODO: Sanitize quantity expressions
        # Dictionary for use with mustache templating library
        self.quantity_list = [{'name':qty.var, 'expr':qty.value} for qty in problem.quantity()]
        # self.quantity_list = [(sympify2(qty.var), sympify2(qty.value), sympify2(qty.value).atoms(Symbol)) for qty in problem.quantity]
        self.quantity_sym = [sympify2(qty.var) for qty in problem.quantity()]
        self.quantity_expr = [sympify2(qty.value) for qty in problem.quantity()]
        self.quantity_atoms = [sympify2(qty.value).atoms(Symbol) for qty in problem.quantity()]
        ## Unconstrained arc calculations

        # Construct Hamiltonian
        self.make_ham(problem)
        logging.debug(self.ham)
        # Get list of all custom functions in the problem
        # TODO: Check in places other than the Hamiltonian?
        # TODO: Move to separate method?
        func_list = sympify2(self.ham).atoms(AppliedUndef)

        # Load required functions from the input file
        new_functions = {(str(f.func),getattr(problem.input_module,str(f.func)))
                            for f in func_list
                            if hasattr(problem.input_module,str(f.func)) and
                                inspect.isfunction(getattr(problem.input_module,str(f.func)))}

        problem.functions.update(new_functions)

        undefined_func = [f.func for f in func_list if str(f.func) not in problem.functions]

        if not all(x is None for x in undefined_func):
            raise ValueError('Invalid function(s) specified: '+str(undefined_func))

        # Compute costate conditions
        self.make_costate_bc(problem.states(),'initial')
        self.make_costate_bc(problem.states(),'terminal')

        # TODO: Make this more generalized free final time condition
        # HARDCODED tf variable
        time_constraints = problem.constraints().get('independent')
        if len(time_constraints) > 0:
            self.bc_terminal.append('tf - 1')
        else:
            # Add free final time boundary condition
            self.bc_terminal.append('_H - 0')

        # Compute costate process equations
        self.make_costate_rate(problem.states())
        self.make_ctrl_partial(problem.controls())

        # # Add support for state and control constraints
        # problem.state('xi11','xi12','m')
        # problem.state('xi12','ue1','m')
        # self.costates += ['eta11','eta12']   # Costates for xi
        #
        # # Add new states to hamiltonian
        # h1_3 = '(psi12*xi12^2 + psi11*ue1)';  # xi12dot = ue1
        # c1_2 = 'u'
        # self.ham += sympify2('eta11*xi12 + eta12*ue1')  #
        # self.ham += sympify2('mu1 * ('+c1_2+' - '+h1_3')')
        #
        # # TODO: Compute these automatically
        # self.costate_rates += ['mu1*(xi12**2*psi1_3 + psi12*ue1)',
        #                        'mu1*(2*psi12*xi12)  - eta1']
        #
        # Compute unconstrained control law
        # (need to add singular arc and bang/bang smoothing, numerical solutions)
        self.make_ctrl(problem.controls())

        # Create problem dictionary
        # NEED TO ADD BOUNDARY CONDITIONS

        # bc1 = [self.sanitize_constraint(x) for x in initial_bc]

        self.problem_data = {
        'aux_list': [
                {
                'type' : 'const',
                'vars': [const.var for const in problem.constants()]
                },
                {
                'type' : 'constraint',
                'vars': []
                },
                {
                'type' : 'function',
                'vars' : [func_name for func_name in problem.functions]
                }
         ],
         # TODO: Generalize 'tf' to independent variable for current arc
         'state_list':
             [str(state) for state in problem.states()] +
             [str(costate) for costate in self.costates] +
             ['tf']
         ,
         'parameter_list': [str(param) for param in self.parameter_list],
         'deriv_list':
             ['tf*(' + str(sympify2(state.process_eqn)) + ')' for state in problem.states()] +
             ['tf*(' + str(costate_rate) + ')' for costate_rate in self.costate_rates] +
             ['tf*0']   # TODO: Hardcoded 'tf'
         ,
         'num_states': 2*len(problem.states()) + 1,
         'dHdu': [str(dHdu) for dHdu in self.ham_ctrl_partial],
         'left_bc_list': self.bc_initial,
         'right_bc_list': self.bc_terminal,
         'control_options': self.control_options,
         'control_list': [str(u) for u in problem.controls()] + [str(mu) for mu in self.mu_vars],
         'num_controls': len(problem.controls()) + len(self.mu_vars),  # Count mu multipliers
         'ham_expr':self.ham,
         'quantity_list': self.quantity_list
        }

    #    problem.constraints[i].expr for i in range(len(problem.constraints))

        # Create problem functions by importing from templates
        self.compiled = imp.new_module('_probobj_'+problem.name)
        # self.compiled = imp.new_module("blaaaa")

        compile_result = [self.compile_function(self.template_prefix+func+self.template_suffix, verbose=True)
                                        for func in self.compile_list]


        self.bvp = BVP(self.compiled.deriv_func,self.compiled.bc_func)
        self.bvp.solution.aux['const'] = dict((const.var,const.val) for const in problem.constants())
        self.bvp.solution.aux['parameters'] = self.problem_data['parameter_list']
        self.bvp.solution.aux['function']  = problem.functions

        # TODO: Fix hardcoding of function handle name (may be needed for multivehicle/phases)?
        self.bvp.control_func = self.compiled.compute_control
        self.bvp.problem_data = self.problem_data
        # TODO: ^^ Do same for constraint values
<<<<<<< HEAD

        return self.bvp
=======
        return self.bvp

class BoundaryConditions(object):
    """Defines boundary condtiions."""

    def __init__(self):
        self.initial = []
        self.terminal = []

class ProblemParameters(object):
    """Defines parameters."""

    def __init__(self):
        self.parameters = []
>>>>>>> 926f4570
<|MERGE_RESOLUTION|>--- conflicted
+++ resolved
@@ -5,11 +5,7 @@
 import re as _re
 
 import beluga.bvpsol.BVP as BVP
-<<<<<<< HEAD
-# import beluga.Beluga as Beluga
-=======
-
->>>>>>> 926f4570
+
 from beluga.utils import sympify2, keyboard
 from beluga.optim.problem import *
 import dill
@@ -497,22 +493,4 @@
         self.bvp.control_func = self.compiled.compute_control
         self.bvp.problem_data = self.problem_data
         # TODO: ^^ Do same for constraint values
-<<<<<<< HEAD
-
-        return self.bvp
-=======
-        return self.bvp
-
-class BoundaryConditions(object):
-    """Defines boundary condtiions."""
-
-    def __init__(self):
-        self.initial = []
-        self.terminal = []
-
-class ProblemParameters(object):
-    """Defines parameters."""
-
-    def __init__(self):
-        self.parameters = []
->>>>>>> 926f4570
+        return self.bvp